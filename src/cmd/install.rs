--- conflicted
+++ resolved
@@ -1,30 +1,10 @@
 use std::collections::HashSet;
 use std::io::{Read, Write};
 use std::path::PathBuf;
-<<<<<<< HEAD
 use std::{fs, process::Command, process::Stdio};
 use toml::{map::Map, Value};
 use tree_sitter::Parser;
 use std::fmt::Write as FmtWrite;
-=======
-use std::fmt::Write as FmtWrite;
-use std::{fs, process::Command};
-
-use anyhow::{Context, Result};
-use regex::Regex;
-use toml::{map::Map, Value};
-use tree_sitter::{Parser, Node};
-use tokio::runtime::Runtime;
-
-use clust::messages::{
-    ClaudeModel,
-    MaxTokens,
-    Message,
-    MessagesRequestBody,
-    SystemPrompt
-};
-use clust::Client;
->>>>>>> c1a1763c
 
 use crate::cmd::{Execute, Install};
 
@@ -243,11 +223,7 @@
                     }
                 }
                 else {
-<<<<<<< HEAD
                     find_module_instantiations(child, package_name, top_module, contents, visited_modules, root_mod_name, uri)?;
-=======
-                    find_module_instantiations(child, package_name, top_module, contents, visited_modules)?;
->>>>>>> c1a1763c
                 }
             }
             
@@ -316,48 +292,4 @@
     header_content.push_str(&format!("\n`endif // _{}H_\n", guard_name));
 
     Ok(header_content)
-<<<<<<< HEAD
-=======
-}
-
-async fn generate_docs(dir: &str, module: &str) -> Result<()> {
-    println!("Generating Documentation for for {}, will be written to {}/README.md", module, dir);
-
-    let mut file = fs::File::open(format!("{}/{}", dir, module))?;
-    let mut contents = String::new();
-    file.read_to_string(&mut contents)?;
-
-    let client = Client::from_env()?;
-    let model = ClaudeModel::Claude35Sonnet20240620;
-    let messages = vec![Message::user(
-        format!(
-            "Create a comprehensive Markdown documentation for the following Verilog module. Include an overview, module description, port list, parameters, and any important implementation details: {}",
-            contents
-        ),
-    )];
-    let max_tokens = MaxTokens::new(2048, model)?;
-    let system_prompt = SystemPrompt::new("You are an expert Verilog engineer tasked with creating clear and detailed documentation.");
-    let request_body = MessagesRequestBody {
-        model,
-        messages,
-        max_tokens,
-        system: Some(system_prompt),
-        ..Default::default()
-    };
-
-    let response = client.create_a_message(request_body).await?;
-    let generated_text = response.content.flatten_into_text().unwrap_or("Error generating docs");
-
-    let readme_path = PathBuf::from(dir).join("README.md");
-    let mut readme_file = fs::File::create(&readme_path)?;
-
-    writeln!(readme_file, "```{}```", module)?;
-    writeln!(readme_file)?;
-
-    write!(readme_file, "{}", generated_text)?;
-
-    println!("Documentation for {} written to {}", module, readme_path.display());
-
-    Ok(())
->>>>>>> c1a1763c
 }