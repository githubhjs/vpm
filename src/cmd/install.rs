--- conflicted
+++ resolved
@@ -1,26 +1,14 @@
 use anyhow::{Context, Result};
 use once_cell::sync::Lazy;
 use regex::Regex;
-<<<<<<< HEAD
 use std::collections::HashSet;
 use std::path::{Path, PathBuf};
 use std::{fs, process::Command};
 use tree_sitter::{Node, Parser, Query, QueryCursor};
 use walkdir::WalkDir;
-=======
-use std::io::{Read, Write};
-use std::path::PathBuf;
-use std::{fs, process::Command, process::Stdio};
-use tree_sitter::{Parser, Node};
-use std::fmt::Write as FmtWrite;
->>>>>>> 736f42bd
 
 
 use crate::cmd::{Execute, Install};
-<<<<<<< HEAD
-=======
-// use crate::versions::versions::update_dependencies_entry;
->>>>>>> 736f42bd
 
 const STD_LIB_URL: &str = "https://github.com/getinstachip/openchips";
 
@@ -30,9 +18,7 @@
 
 impl Execute for Install {
     fn execute(&self) -> Result<()> {
-<<<<<<< HEAD
         fs::create_dir_all("./vpm_modules")?;
-
         match (&self.url, &self.package_name) {
             (Some(url), Some(name)) => {
                 println!("Installing module '{}' from URL: '{}'", name, url);
@@ -49,25 +35,6 @@
             _ => {
                 println!("Command not found!");
                 Ok(())
-=======
-        let version = &self.version.clone();
-        if let (Some(url), Some(name)) = (&self.url, &self.top_module_path) {
-            println!("Installing module '{}' (vers:{}) from URL: '{}'", name, version.clone().unwrap_or("".to_string()), url);
-            install_module_from_url(name, url, true, version.as_deref(), true)?;
-        } else if let Some(arg) = &self.url.as_ref().or(self.top_module_path.as_ref()) {
-            if Regex::new(r"^(https?://|git://|ftp://|file://|www\.)[\w\-\.]+\.\w+(/[\w\-\.]*)*/?$")
-                .unwrap()
-                .is_match(arg)
-            {
-                let url = arg.to_string();
-                println!("Installing repository from URL: '{}' (vers:{})", url, version.clone().unwrap_or("".to_string()));
-                install_repo_from_url(&url, "./vpm_modules/", true)?;
-                
-            } else {
-                let name = arg.to_string();
-                println!("Installing module '{}' (vers:{}) from standard library", name, version.clone().unwrap_or("".to_string()));
-                install_module_from_url(&name, STD_LIB_URL, true, version.as_deref(), true)?;
->>>>>>> 736f42bd
             }
         }
     }
@@ -77,7 +44,6 @@
     url.rsplit('/').find(|&s| !s.is_empty()).unwrap_or_default()
 }
 
-<<<<<<< HEAD
 pub fn install_module_from_url(module: &str, url: &str) -> Result<()> {
     let package_name = name_from_url(url);
     let tmp_path = PathBuf::from("/tmp").join(package_name);
@@ -86,76 +52,9 @@
 
     let mut visited = HashSet::new();
     process_module(package_name, module, &mut visited)?;
-=======
-// fn get_commit_details(url: &str) -> Result<(Option<String>, Option<String>)> {
-//     let commit_code = Command::new("git")
-//         .args(["ls-remote", "--refs", url])
-//         .output()
-//         .with_context(|| format!("Failed to get commit code from URL: '{}'", url))?;
-//     let commit_code = String::from_utf8(commit_code.stdout)?;
-//     let commit_code = commit_code.split_whitespace().nth(1).unwrap_or_default().to_string();
-
-//     let branch = Command::new("git")
-//         .args(["ls-remote", "--refs", url])
-//         .output()
-//         .with_context(|| format!("Failed to get branch from URL: '{}'", url))?;
-//     let branch = String::from_utf8(branch.stdout)?;
-//     let branch = branch.split_whitespace().next().unwrap_or_default().to_string();
-
-//     Ok((Some(commit_code), Some(branch)))
-// }
-
-pub fn install_module_from_url(module: &str, url: &str, sub: bool, version: Option<&str>, update_toml: bool) -> Result<()> {
-    let package_name = name_from_url(url)?.to_string();
-    let mut visited_modules: Vec<String> = Vec::new();
-
-    install_repo_from_url(url, "/tmp/", true)?;
-
-    let top_module_name = module.trim_end_matches(".sv").trim_end_matches(".v");
-    let parent_dir = format!("./vpm_modules/{}", top_module_name);
-    fs::create_dir_all(&parent_dir)?;
-
-    download_module(&format!("/tmp/{}", package_name),
-                    module,
-                    top_module_name,
-                    &package_name,
-                    url,
-                    version,
-                    &mut visited_modules,
-                    sub,
-                    update_toml)?;
-
-    fn download_module(dir: &str,
-                       module: &str,
-                       top_module: &str,
-                       package_name: &str,
-                       uri: &str,
-                       version: Option<&str>,
-                       visited_modules: &mut Vec<String>,
-                       sub: bool,
-                       update_toml: bool) -> Result<()> {
-        
-        for entry in fs::read_dir(dir)? {
-            let entry = entry?;
-            let path = entry.path();
-            if path.is_file() && path.file_name().map_or(false, |name| name == module) {
-                let mut file = fs::File::open(&path)?;
-                let destination_dir = format!("./vpm_modules/{}", top_module);
-                let destination_path = format!("{}/{}", destination_dir, module);
-                fs::copy(&path, &destination_path)?;
-                
-                if !sub {
-                    fs::remove_file(&path)?;
-                    return Ok(());
-                }
-                
-                let mut contents = String::new();
-                file.read_to_string(&mut contents)?;
->>>>>>> 736f42bd
 
     fs::remove_dir_all(tmp_path)?;
 
-<<<<<<< HEAD
     Ok(())
 }
 
@@ -184,136 +83,16 @@
             for submodule in get_submodules(root_node, &contents)? {
                 if !visited.contains(&submodule) {
                     process_module(package_name, &format!("{}.v", submodule), visited)?;
-=======
-                if let Some(tree) = parser.parse(&contents, None) {
-                    let root_node = tree.root_node();
-                  
-                    find_module_instantiations(
-                        root_node,
-                        package_name,
-                        top_module,
-                        &mut contents,
-                        visited_modules,
-                        module,
-                        uri,
-                        version,
-                        sub,
-                        update_toml)?;
-                  
-                    // Write the updated contents back to the file
-                    fs::write(&destination_path, contents.clone())?;
-
-                    fs::remove_file(&path)?;
-
-                    println!("Generating header files for {}", module);
-                    let header_extension = if module.ends_with(".sv") { "svh" } else { "vh" };
-                    fs::File::create(PathBuf::from(&destination_dir).join(format!("{}.{}", module.trim_end_matches(".sv").trim_end_matches(".v"), header_extension)))?.write_all(generate_headers(root_node, module, &contents)?.as_bytes())?;
->>>>>>> 736f42bd
                 }
             }
-<<<<<<< HEAD
 
             break;
         }
     }
-=======
-        }
-
-        fn find_module_instantiations(root_node: tree_sitter::Node,
-                                      package_name: &str,
-                                      top_module: &str,
-                                      contents: &mut String,
-                                      visited_modules: &mut Vec<String>,
-                                      root_mod_name: &str,
-                                      uri: &str,
-                                      version: Option<&str>,
-                                      sub: bool,
-                                      update_toml: bool) -> Result<()> {
-
-            let mut cursor = root_node.walk();
-            for child in root_node.children(&mut cursor) {
-                if child.kind().contains("instantiation") {
-                    if let Some(first_child) = child.child(0) {
-                        if let Ok(module) = first_child.utf8_text(contents.as_bytes()) {
-                            let module_name_v = format!("{}.v", module);
-                            let module_name_sv = format!("{}.sv", module);
-                            if !visited_modules.contains(&module_name_v) && !visited_modules.contains(&module_name_sv) {
-                                visited_modules.push(module_name_v.clone());
-                                visited_modules.push(module_name_sv.clone());
-                                // Add `include directive for the module
-                                // println!("Adding `include directive for {}", module);
-                                // let include_directive = format!("`include \"{}\"\n", module_name_v);
-                                // contents.insert_str(0, &include_directive);
-                                let submodule_dir = format!("/tmp/{}", package_name);
-                                download_module(&submodule_dir,
-                                                &module_name_v,
-                                                top_module,
-                                                package_name,
-                                                uri,
-                                                version,
-                                                visited_modules,
-                                                sub,
-                                                update_toml)?;
-                                download_module(&submodule_dir,
-                                                &module_name_sv,
-                                                top_module,
-                                                package_name,
-                                                uri,
-                                                version,
-                                                visited_modules,
-                                                sub,
-                                                update_toml)?;
-                            }
-                        }
-                    }
-                }
-
-                find_module_instantiations(child,
-                                           package_name,
-                                           top_module,
-                                           contents,
-                                           visited_modules,
-                                           root_mod_name,
-                                           uri,
-                                           version,
-                                           sub,
-                                           update_toml)?;
-            }
-            
-            Ok(())
-        }
-
-        Ok(())
-    }
-
-    fs::remove_dir_all(format!("/tmp/{}", package_name))?;
-    
-    // let (commit, branch) = get_commit_details(url)?;
-    // if update_toml {
-    //     update_dependencies_entry(false,
-    //                               "dependencies",
-    //                               url,
-    //                               version,
-    //                               Some(&package_name),
-    //                               visited_modules.clone().into(),
-    //                               commit.as_deref(),
-    //                               branch.as_deref())?;
-
-    //     update_dependencies_entry(true,
-    //                               "lock-dependencies",
-    //                               url,
-    //                               version,
-    //                               Some(&package_name),
-    //                               visited_modules.clone().into(),
-    //                               commit.as_deref(),
-    //                               branch.as_deref())?;
-    // }
->>>>>>> 736f42bd
 
     Ok(())
 }
 
-<<<<<<< HEAD
 fn generate_headers(root_node: Node, contents: &str) -> Result<String> {
     static QUERY: Lazy<Query> = Lazy::new(|| {
         Query::new(
@@ -367,42 +146,6 @@
             module_name
         ));
     }
-=======
-fn install_repo_from_url(url: &str, location: &str, _update_toml: bool) -> Result<()> {
-    let repo_path = PathBuf::from(location).join(name_from_url(url)?,);
-
-    fn clone_repo(url: &str, repo_path: &str) -> Result<()> {
-        Command::new("git")
-            .args(["clone", "--depth", "1", "--single-branch", "--jobs", "4", url, repo_path])
-            .stdout(Stdio::null())
-            .stderr(Stdio::null())
-            .status()
-            .with_context(|| format!("Failed to clone repository from URL: '{}'", url))?;
-
-        Ok(())
-    }
-
-    clone_repo(url, repo_path.to_str().unwrap_or_default())?;
-
-    // let (branch, commit) = get_commit_details(url)?;
-    // if update_toml {
-    //     update_dependencies_entry(false,
-    //                               "dependencies",
-    //                               url, Some(""),
-    //                               Some(""),
-    //                               vec![].into(),
-    //                               branch.as_deref(),
-    //                               commit.as_deref())?;
-
-    //     update_dependencies_entry(true,
-    //                               "lock-dependencies",
-    //                               url, Some(""),
-    //                               Some(""),
-    //                               vec![].into(),
-    //                               branch.as_deref(),
-    //                               commit.as_deref())?;
-    // }
->>>>>>> 736f42bd
 
     Ok(header_content)
 }
@@ -459,10 +202,5 @@
         .status()
         .with_context(|| format!("Failed to clone repository from URL: '{}'", url))?;
 
-<<<<<<< HEAD
     Ok(())
-}
-=======
-    Ok(header_content)
-}
->>>>>>> 736f42bd
+}