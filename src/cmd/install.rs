--- conflicted
+++ resolved
@@ -1,58 +1,39 @@
 use anyhow::{Context, Result};
-<<<<<<< HEAD
 use std::collections::HashSet;
 use std::io::Read;
-use std::{fs, process::Command};
+use std::{fs, process::Command, process::Stdio};
 use std::path::PathBuf;
 use tree_sitter::Parser;
-=======
-use std::process::{Command, Stdio};
-use std::path::PathBuf;
-use std::fs;
-use std::path::Path;
-use anyhow::bail;
 use chatgpt::prelude::*;
 use regex::Regex;
->>>>>>> ab7dff5f
 
 use crate::cmd::{Execute, Install};
 
-const LOCATION: &str = "./vpm_modules";
 const STD_LIB_URL: &str = "https://github.com/vlang/v/tree/master/thirdparty/"; // edit to accept stdlib url
 
-<<<<<<< HEAD
-        if let (Some(url), Some(module)) = (&self.url, &self.package_name) {
-            install_module_from_url(url, module)?;
-        } else if let Some(url) = &self.url {
-            install_from_url(url, LOCATION)?;
-        } else if let Some(_name) = &self.package_name {
-            // TODO: Add package install logic
-=======
 impl Execute for Install {
     async fn execute(&self) -> Result<()> {
         if let (Some(url), Some(name)) = (&self.url, &self.package_name) {
-            println!("Installing module {} from URL: {}", name, url);
+            println!("Installing module '{}' from URL: '{}'", name, url);
             install_module_from_url(name, url)?;
             generate_docs(name).await?;
         } else if let Some(arg) = &self.url.as_ref().or(self.package_name.as_ref()) {
             if Regex::new(r"^(https?://|git://|ftp://|file://|www\.)[\w\-\.]+\.\w+(/[\w\-\.]*)*/?$").unwrap().is_match(arg) {
                 let url = arg.to_string();
-                println!("Installing repository from URL: {}", url);
-                install_repo_from_url(&url)?;
+                println!("Installing repository from URL: '{}'", url);
+                install_repo_from_url(&url, "./vpm_modules/")?;
             } else {
                 let name = arg.to_string();
-                println!("Installing module {} from standard library", name);
+                println!("Installing module '{}' from standard library", name);
                 install_module_from_url(&name, STD_LIB_URL)?;
                 fetch_docs_from_stdlib(&name).await?;
             }
->>>>>>> ab7dff5f
         }
 
         Ok(())
     }
 }
 
-<<<<<<< HEAD
 fn name_from_url(url: &str) -> Result<String> {
     Ok(url.rsplit('/')
         .find(|segment| !segment.is_empty())
@@ -63,7 +44,7 @@
     let package_name = name_from_url(url)?;
     let mut visited_modules = HashSet::new();
 
-    install_from_url(url, "/tmp/")?;
+    install_repo_from_url(url, "/tmp/")?;
     download_module(&format!("/tmp/{}", package_name), module, &package_name, &mut visited_modules)?;
 
     fn download_module(dir: &str, module: &str, package_name: &str, visited_modules: &mut HashSet<String>) -> Result<()> {
@@ -122,42 +103,8 @@
     Ok(())
 }
 
-fn install_from_url(url: &String, location: &str) -> Result<()> {
+fn install_repo_from_url(url: &str, location: &str) -> Result<()> {
     let repo_path = PathBuf::from(location).join(
-        name_from_url(url).with_context(|| format!("Failed to parse URL: '{}'", url))?
-    );
-
-=======
-fn install_module_from_url(name: &String, url: &str) -> Result<()> {
-    let repo_path = PathBuf::from(LOCATION).join(
-        url.rsplit('/')
-            .find(|segment| !segment.is_empty())
-            .unwrap_or_default()
-    );
-    println!("Repo path: {}", repo_path.display());
-    install_repo_from_url(url)?;
-    Command::new("cd").args([repo_path.to_str().unwrap_or_default()]).status()?;
-    println!("Current directory: {:?}", std::env::current_dir().unwrap_or_else(|_| PathBuf::from("Unknown")));
-    let git_ls_files = Command::new("git")
-        .arg("ls-files")
-        .stdout(Stdio::piped())
-        .spawn()
-        .expect("Failed to execute git ls-files");
-    let grep = Command::new("grep")
-        .arg(name)
-        .stdin(git_ls_files.stdout.unwrap()) // Use the output of the previous command as input
-        .stdout(Stdio::inherit()) // Print the output to the console
-        .spawn()
-        .expect("Failed to execute grep");
-    let output = grep.wait_with_output().expect("Failed to wait for grep command");
-    let file_path = String::from_utf8_lossy(&output.stdout).trim().to_string();
-    println!("Found module: {}", file_path);
-
-    Ok(())
-}
-
-fn install_repo_from_url(url: &str) -> Result<()> {
-    let repo_path = PathBuf::from(LOCATION).join(
         url.rsplit('/')
             .find(|segment| !segment.is_empty())
             .unwrap_or_default()
@@ -170,7 +117,6 @@
 }
 
 fn clone_repo(url: &str, repo_path: &str) -> Result<()> {
->>>>>>> ab7dff5f
     Command::new("git")
     .args(["clone", "--depth", "1", "--single-branch", "--jobs", "4", url, repo_path])
     .status()
@@ -184,11 +130,8 @@
     Ok(())
 }
 
-async fn generate_docs(package_name: &str) -> Result<()> {
-    let package_path = Path::new(LOCATION).join(package_name);
-    if !package_path.exists() {
-        bail!("Package '{}' not found in {}", package_name, LOCATION);
-    }
+async fn generate_docs(package_name: &str, location: &str) -> Result<()> {
+    let package_path = PathBuf::new(location).join(package_name).with_context("Package '{}' not found in {}", package_name, location);
 
     let readme_path = package_path.join("README.md");
     let content = if readme_path.exists() {
@@ -205,11 +148,8 @@
                     None
                 }
             })
-            .collect();
-
-        if verilog_files.is_empty() {
-            bail!("No README.md or Verilog files found in package '{}'", package_name);
-        }
+            .collect()
+            .with_context("No README.md or Verilog files found in package '{}'", package_name);
 
         fs::read_to_string(&verilog_files[0])?
     };
