use std::collections::HashSet;
use std::fmt::Write as FmtWrite;
use std::io::{Read, Write};
use std::path::PathBuf;
<<<<<<< HEAD
use std::{fs, process::Command, process::Stdio};
use toml::{map::Map, Value};
use tree_sitter::Parser;
use std::fmt::Write as FmtWrite;
=======
use std::{fs, process::Command};
use tokio::runtime::Runtime;
use toml_edit::DocumentMut;
use tree_sitter::Parser;

use clust::messages::{
    ClaudeModel,
    MaxTokens,
    Message,
    MessagesRequestBody,
    SystemPrompt
};
use clust::Client;
>>>>>>> 5398070f

use crate::cmd::{Execute, Install};
use crate::versions::versions::{read_file, update_dependencies_entry};

const STD_LIB_URL: &str = "https://github.com/getinstachip/openchips";

impl Execute for Install {
    fn execute(&self) -> Result<()> {
        let version = &self.version.clone();
        let mut toml_doc = read_file(false)?;
        let mut lock_doc = read_file(true)?;

        if let (Some(url), Some(name)) = (&self.url, &self.package_name) {
<<<<<<< HEAD
            println!("Installing module '{}' (vers:{}) from URL: '{}'", name, version, url);
            install_module_from_url(name, url, true)?;
            update_toml("modules", name, url, version)?;
            update_toml("repositories", name, url, version)?;
            update_lock("repositories", name, url, &get_commit_details(url)?[0], None)?;
=======
            println!("Installing module '{}' (vers:{}) from URL: '{}'", name, version.clone().unwrap_or("".to_string()), url);
            install_module_from_url(name, url, version.as_deref(), &mut toml_doc, &mut lock_doc)?;
>>>>>>> 5398070f
        } else if let Some(arg) = &self.url.as_ref().or(self.package_name.as_ref()) {
            if Regex::new(r"^(https?://|git://|ftp://|file://|www\.)[\w\-\.]+\.\w+(/[\w\-\.]*)*/?$")
                .unwrap()
                .is_match(arg)
            {
                let url = arg.to_string();
                println!("Installing repository from URL: '{}' (vers:{})", url, version.clone().unwrap_or("".to_string()));
                install_repo_from_url(&url, "./vpm_modules/", &mut toml_doc, &mut lock_doc)?;
            } else {
                let name = arg.to_string();
<<<<<<< HEAD
                println!("Installing module '{}' (vers:{}) from standard library", name, version);
                install_module_from_url(&name, STD_LIB_URL, true)?;
                update_toml("modules", &name, STD_LIB_URL, version)?;
                // update_lock("modules", &name, STD_LIB_URL, commit_code)?;
=======
                println!("Installing module '{}' (vers:{}) from standard library", name, version.clone().unwrap_or("".to_string()));
                install_module_from_url(&name, STD_LIB_URL, version.as_deref(), &mut toml_doc, &mut lock_doc)?;
>>>>>>> 5398070f
            }
        } else {
            println!("Command not found!");
        }

        Ok(())
    }
}

<<<<<<< HEAD
fn update_toml(section_name: &str, module_name: &str, uri: &str, version: &str) -> Result<()> {
    if !PathBuf::from(VPM_TOML).exists() {
        fs::OpenOptions::new()
            .create_new(true)
            .write(true)
            .open(PathBuf::from(VPM_TOML))?;
    }
    let mut toml_value: Value = fs::read_to_string(VPM_TOML)?.parse()?;
    let toml_table = toml_value.as_table_mut().unwrap();
    let toml_section_map = toml_table.entry(section_name.to_string())
        .or_insert_with(|| Value::Table(Map::new()))
        .as_table_mut()
        .unwrap();

    if section_name == "modules" {
        let mut toml_entry_table = Map::new();
        toml_entry_table.insert("version".to_string(), Value::String(version.to_string()));
        toml_entry_table.insert("uri".to_string(), Value::String(uri.to_string()));
        toml_entry_table.insert("branch".to_string(), Value::String(get_commit_details(uri)?[1].to_string()));
        toml_section_map.insert(module_name.to_string(), Value::Table(toml_entry_table));
    } else if section_name == "repositories" {
        toml_section_map.insert(uri.to_string(), Value::String(version.to_string()));
    }

    let new_toml_content = toml::to_string(&toml_value)?;
    fs::write(VPM_TOML, new_toml_content)?;

    Ok(())
}

fn update_lock(section_name: &str, root_module: &str, repo_uri: &str, commit_code: &str, dependecies: Option<&Vec<&str>>) -> Result<()> {
    if !PathBuf::from(VPM_LOCK).exists() {
        fs::OpenOptions::new().create_new(true).write(true).open(PathBuf::from(VPM_LOCK))?;
    }
    let mut lock_value: Value = fs::read_to_string(VPM_LOCK)?.parse()?;
    let lock_table = lock_value.as_table_mut().unwrap();
    let lock_section_map = lock_table.entry(section_name.to_string())
        .or_insert_with(|| Value::Table(Map::new()))
        .as_table_mut()
        .unwrap();

    if section_name == "modules" {
        let mut values = dependecies.unwrap_or(&Vec::new()).iter().map(|x| x.to_string()).collect::<Vec<String>>();
        values.insert(0, repo_uri.to_string());
        lock_section_map.insert(root_module.to_string(), Value::Array(values.iter().map(|x| Value::String(x.to_string())).collect()));
    } else if section_name == "repositories" {
        lock_section_map.insert(repo_uri.to_string(), Value::String(commit_code.to_string()));
    }

    let new_lock_content = toml::to_string(&lock_value)?;
    fs::write(VPM_LOCK, new_lock_content)?;

    Ok(())
}

fn get_commit_details(url: &str) -> Result<Vec<String>> {
=======
fn name_from_url(url: &str) -> Result<String> {
    Ok(url.rsplit('/')
        .find(|segment| !segment.is_empty())
        .unwrap_or_default().to_string())
}

fn get_commit_details(url: &str) -> Result<(Option<String>, Option<String>)> {
>>>>>>> 5398070f
    let commit_code = Command::new("git")
        .args(["ls-remote", "--refs", url])
        .output()
        .with_context(|| format!("Failed to get commit code from URL: '{}'", url))?;
    let commit_code = String::from_utf8(commit_code.stdout)?;
    let commit_code = commit_code.split_whitespace().next().unwrap_or_default().to_string();

    let branch = Command::new("git")
        .args(["ls-remote", "--refs", url])
        .output()
        .with_context(|| format!("Failed to get branch from URL: '{}'", url))?;
    let branch = String::from_utf8(branch.stdout)?;
    let branch = branch.split_whitespace().nth(1).unwrap_or_default().to_string();

    Ok((Some(commit_code), Some(branch)))
}

<<<<<<< HEAD
pub fn install_module_from_url(module: &str, url: &str, sub: bool) -> Result<()> {
    let package_name = url
        .rsplit('/')
        .find(|segment| !segment.is_empty())
        .unwrap_or_default()
        .to_string();

    let mut visited_modules = HashSet::new();

    install_repo_from_url(url, "/tmp/")?;

    download_module(&format!("/tmp/{}", package_name), module, module, &package_name, url, &mut visited_modules, sub)?;

    fn download_module(dir: &str, module: &str, top_module: &str, package_name: &str, uri: &str, visited_modules: &mut HashSet<String>, sub: bool) -> Result<()> {
=======
fn install_module_from_url(module: &str, url: &str, version: Option<&str>, toml_doc: &mut DocumentMut, lock_doc: &mut DocumentMut) -> Result<()> {
    
    let package_name = name_from_url(url)?.to_string();

    let mut visited_modules = HashSet::new();

    install_repo_from_url(url, "/tmp/", toml_doc, lock_doc)?;

    download_module(&format!("/tmp/{}", package_name),
                    module,
                    &package_name,
                    url,
                    version,
                    &mut visited_modules,
                    toml_doc,
                    lock_doc)?;

    fn download_module(dir: &str,
                       module: &str,
                       package_name: &str,
                       uri: &str,
                       version: Option<&str>,
                       visited_modules: &mut HashSet<String>,
                       toml_doc: &mut DocumentMut,
                       lock_doc: &mut DocumentMut) -> Result<()> {
        
>>>>>>> 5398070f
        for entry in fs::read_dir(dir)? {
            let entry = entry?;
            let path = entry.path();
            if path.is_file() && path.file_name().map_or(false, |name| name == module) {
                let mut file = fs::File::open(&path)?;
                if !sub {
                    let destination_dir = format!("./vpm_modules/{}", top_module);
                    fs::create_dir_all(&destination_dir)?;
                    let destination_path = format!("{}/{}", destination_dir, module);
                    fs::copy(&path, destination_path)?;
                    fs::remove_file(&path)?;
                    return Ok(());
                }
                let mut contents = String::new();
                file.read_to_string(&mut contents)?;

                let mut parser = Parser::new();
                parser
                    .set_language(tree_sitter_verilog::language())
                    .expect("Error loading Verilog grammar");

                if let Some(tree) = parser.parse(&contents, None) {
                    let root_node = tree.root_node();
                  
                    find_module_instantiations(
                        root_node,
                        package_name,
                        top_module,
                        &contents,
                        visited_modules,
                        module,
                        uri,
                        version,
                        vec![],
                        toml_doc,
                        lock_doc)?;
                  
                    let destination_dir = format!("./vpm_modules/{}", module);
                    fs::create_dir_all(&destination_dir)?;
                    let destination_path = format!("{}/{}", destination_dir, module);
                    fs::copy(&path, destination_path)?;
                    fs::remove_file(&path)?;

                    println!("Generating header files for {}", module);
                    fs::File::create(PathBuf::from(destination_dir).join(format!("{}h", module)))?.write_all(generate_headers(root_node, module, &contents)?.as_bytes())?;
                }

                return Ok(());
            } else if path.is_dir() {
                download_module(
                    path.to_str().unwrap_or_default(),
                    module,
                    top_module,
                    package_name,
                    uri,
                    version,
                    visited_modules,
<<<<<<< HEAD
                    sub,
                )?;
            }
        }

        fn find_module_instantiations(
            root_node: Node,
            package_name: &str,
            top_module: &str,
            contents: &str,
            visited_modules: &mut HashSet<String>,
            root_mod_name: &str,
            uri: &str
        ) -> Result<()> {
=======
                    toml_doc,
                    lock_doc)?;
            }
        }

        fn find_module_instantiations(root_node: tree_sitter::Node,
                                      package_name: &str,
                                      contents: &str,
                                      visited_modules: &mut HashSet<String>,
                                      root_mod_name: &str,
                                      uri: &str,
                                      version: Option<&str>,
                                      depends: Vec<String>,
                                      toml_doc: &mut DocumentMut,
                                      lock_doc: &mut DocumentMut) -> Result<Vec<String>> {

>>>>>>> 5398070f
            let mut cursor = root_node.walk();
            let mut dependencies: Vec<String> = if depends.contains(&root_mod_name.to_string()) { vec![] } else { vec![root_mod_name.to_string()] };
            for child in root_node.children(&mut cursor) {
                if child.kind().contains("instantiation") {
                    if let Some(first_child) = child.child(0) {
                        if let Ok(module) = first_child.utf8_text(contents.as_bytes()) {
                            let module_name: String = format!("{}.v", module);
                            if !visited_modules.contains(&module_name) {
                                dependencies.push(module.to_string());
                                visited_modules.insert(module_name.clone());
<<<<<<< HEAD
                                download_module(
                                    &format!("/tmp/{}", package_name),
                                    &module_name,
                                    top_module,
                                    package_name,
                                    uri,
                                    visited_modules,
                                    true,
                                )?;
                            }
                        }
                    }
                }
                else {
                    find_module_instantiations(child, package_name, top_module, contents, visited_modules, root_mod_name, uri)?;
                }
=======
                                download_module(&format!("/tmp/{}", package_name),
                                                &module_name,
                                                package_name,
                                                uri,
                                                version,
                                                visited_modules,
                                                toml_doc,
                                                lock_doc)?;
                            }
                        }
                    }
                }
                dependencies.append(&mut find_module_instantiations(child,
                                                                    package_name,
                                                                    contents,
                                                                    visited_modules,
                                                                    root_mod_name,
                                                                    uri,
                                                                    version,
                                                                    dependencies.clone(),
                                                                    toml_doc,
                                                                    lock_doc)?);
>>>>>>> 5398070f
            }
            
            let (branch, commit) = if version != Some("") {get_commit_details(uri)?} else {(Some("".to_string()), Some("".to_string()))};
            update_dependencies_entry(toml_doc,
                                      "dependencies",
                                      uri,
                                      version,
                                      Some(package_name),
                                      Some(dependencies.clone()),
                                      branch.as_deref(),
                                      commit.as_deref())?;
            update_dependencies_entry(lock_doc,
                                      "lock-dependencies",
                                      uri,
                                      version,
                                      Some(package_name),
                                      Some(dependencies.clone()),
                                      branch.as_deref(),
                                      commit.as_deref())?;
            Ok(dependencies.clone())
        }

        Ok(())
    }

    fs::remove_dir_all(format!("/tmp/{}", package_name))?;

    Ok(())
}

<<<<<<< HEAD
pub fn install_repo_from_url(url: &str, location: &str) -> Result<()> {
    let repo_path = PathBuf::from(location).join(
        url.rsplit('/')
            .find(|segment| !segment.is_empty())
            .unwrap_or_default(),
    );
=======
fn install_repo_from_url(url: &str, location: &str, toml_doc: &mut DocumentMut, lock_doc: &mut DocumentMut) -> Result<()> {
    let repo_path = PathBuf::from(location).join(name_from_url(url)?,);
>>>>>>> 5398070f

    fn clone_repo(url: &str, repo_path: &str) -> Result<()> {
        Command::new("git")
            .args(["clone", "--depth", "1", "--single-branch", "--jobs", "4", url, repo_path])
            .stdout(Stdio::null())
            .stderr(Stdio::null())
            .status()
            .with_context(|| format!("Failed to clone repository from URL: '{}'", url))?;

        Ok(())
    }

    clone_repo(url, repo_path.to_str().unwrap_or_default())?;

    let (branch, commit) = get_commit_details(url)?;
    update_dependencies_entry(toml_doc,
                              "dependencies",
                              url, Some(""),
                              Some(""),
                              vec![].into(),
                              branch.as_deref(),
                              commit.as_deref())?;
    update_dependencies_entry(lock_doc,
                              "lock-dependencies",
                              url, Some(""),
                              Some(""),
                              vec![].into(),
                              branch.as_deref(),
                              commit.as_deref())?;

    Ok(())
}

fn generate_headers(root_node: Node, module: &str, contents: &str) -> Result<String> {
    let mut header_content = format!("// Header for module {}\n\n", module);
    let guard_name = module.replace('.', "_").to_uppercase();

    header_content.push_str(&format!("`ifndef _{0}H_\n`define _{0}H_\n\n", guard_name));

    fn process_node(node: Node, contents: &str, header_content: &mut String) -> Result<()> {
        let mut cursor = node.walk();
        for child in node.children(&mut cursor) {
            match child.kind() {
                "parameter_declaration" | "local_parameter_declaration" | "default_nettype_compiler_directive" => {
                    let mut cursor_node = child.walk();
                    for node in child.children(&mut cursor_node) {
                        write!(header_content, "{} ", node.utf8_text(contents.as_bytes())?)?;
                    }
                    header_content.push('\n');
                }
                _ => {
                    process_node(child, contents, header_content)?;
                }
            }
        }
        Ok(())
    }

    process_node(root_node, contents, &mut header_content)?;

    header_content.push_str(&format!("\n`endif // _{}H_\n", guard_name));

    Ok(header_content)
<<<<<<< HEAD
=======
}

async fn generate_docs(dir: &str, module: &str) -> Result<()> {
    println!("Generating Documentation for for {}, will be written to {}/README.md", module, dir);

    let mut file = fs::File::open(format!("{}/{}", dir, module))?;
    let mut contents = String::new();
    file.read_to_string(&mut contents)?;

    let client = Client::from_env()?;
    let model = ClaudeModel::Claude35Sonnet20240620;
    let messages = vec![Message::user(
        format!(
            "Create a comprehensive Markdown documentation for the following Verilog module. Include an overview, module description, port list, parameters, and any important implementation details: {}",
            contents
        ),
    )];
    let max_tokens = MaxTokens::new(2048, model)?;
    let system_prompt = SystemPrompt::new("You are an expert Verilog engineer tasked with creating clear and detailed documentation.");
    let request_body = MessagesRequestBody {
        model,
        messages,
        max_tokens,
        system: Some(system_prompt),
        ..Default::default()
    };

    let response = client.create_a_message(request_body).await?;
    let response_content = response.content;

    let parsed_response: serde_json::Value = serde_json::from_str(&response_content.to_string())?;
    let generated_text = parsed_response[0]["text"].as_str().unwrap_or("");

    let readme_path = PathBuf::from(dir).join("README.md");
    let mut readme_file = fs::File::create(&readme_path)?;

    writeln!(readme_file, "# {}", module)?;
    writeln!(readme_file)?;

    write!(readme_file, "{}", generated_text)?;

    println!("Documentation for {} written to {}", module, readme_path.display());

    Ok(())
>>>>>>> 5398070f
}<|MERGE_RESOLUTION|>--- conflicted
+++ resolved
@@ -1,27 +1,12 @@
+use anyhow::{Context, Result};
+use regex::Regex;
 use std::collections::HashSet;
 use std::fmt::Write as FmtWrite;
 use std::io::{Read, Write};
 use std::path::PathBuf;
-<<<<<<< HEAD
 use std::{fs, process::Command, process::Stdio};
-use toml::{map::Map, Value};
-use tree_sitter::Parser;
-use std::fmt::Write as FmtWrite;
-=======
-use std::{fs, process::Command};
-use tokio::runtime::Runtime;
 use toml_edit::DocumentMut;
-use tree_sitter::Parser;
-
-use clust::messages::{
-    ClaudeModel,
-    MaxTokens,
-    Message,
-    MessagesRequestBody,
-    SystemPrompt
-};
-use clust::Client;
->>>>>>> 5398070f
+use tree_sitter::{Node, Parser};
 
 use crate::cmd::{Execute, Install};
 use crate::versions::versions::{read_file, update_dependencies_entry};
@@ -35,16 +20,8 @@
         let mut lock_doc = read_file(true)?;
 
         if let (Some(url), Some(name)) = (&self.url, &self.package_name) {
-<<<<<<< HEAD
-            println!("Installing module '{}' (vers:{}) from URL: '{}'", name, version, url);
-            install_module_from_url(name, url, true)?;
-            update_toml("modules", name, url, version)?;
-            update_toml("repositories", name, url, version)?;
-            update_lock("repositories", name, url, &get_commit_details(url)?[0], None)?;
-=======
             println!("Installing module '{}' (vers:{}) from URL: '{}'", name, version.clone().unwrap_or("".to_string()), url);
-            install_module_from_url(name, url, version.as_deref(), &mut toml_doc, &mut lock_doc)?;
->>>>>>> 5398070f
+            install_module_from_url(name, url, true, version.as_deref(), &mut toml_doc, &mut lock_doc)?;
         } else if let Some(arg) = &self.url.as_ref().or(self.package_name.as_ref()) {
             if Regex::new(r"^(https?://|git://|ftp://|file://|www\.)[\w\-\.]+\.\w+(/[\w\-\.]*)*/?$")
                 .unwrap()
@@ -55,15 +32,8 @@
                 install_repo_from_url(&url, "./vpm_modules/", &mut toml_doc, &mut lock_doc)?;
             } else {
                 let name = arg.to_string();
-<<<<<<< HEAD
-                println!("Installing module '{}' (vers:{}) from standard library", name, version);
-                install_module_from_url(&name, STD_LIB_URL, true)?;
-                update_toml("modules", &name, STD_LIB_URL, version)?;
-                // update_lock("modules", &name, STD_LIB_URL, commit_code)?;
-=======
                 println!("Installing module '{}' (vers:{}) from standard library", name, version.clone().unwrap_or("".to_string()));
-                install_module_from_url(&name, STD_LIB_URL, version.as_deref(), &mut toml_doc, &mut lock_doc)?;
->>>>>>> 5398070f
+                install_module_from_url(&name, STD_LIB_URL, true, version.as_deref(), &mut toml_doc, &mut lock_doc)?;
             }
         } else {
             println!("Command not found!");
@@ -73,64 +43,6 @@
     }
 }
 
-<<<<<<< HEAD
-fn update_toml(section_name: &str, module_name: &str, uri: &str, version: &str) -> Result<()> {
-    if !PathBuf::from(VPM_TOML).exists() {
-        fs::OpenOptions::new()
-            .create_new(true)
-            .write(true)
-            .open(PathBuf::from(VPM_TOML))?;
-    }
-    let mut toml_value: Value = fs::read_to_string(VPM_TOML)?.parse()?;
-    let toml_table = toml_value.as_table_mut().unwrap();
-    let toml_section_map = toml_table.entry(section_name.to_string())
-        .or_insert_with(|| Value::Table(Map::new()))
-        .as_table_mut()
-        .unwrap();
-
-    if section_name == "modules" {
-        let mut toml_entry_table = Map::new();
-        toml_entry_table.insert("version".to_string(), Value::String(version.to_string()));
-        toml_entry_table.insert("uri".to_string(), Value::String(uri.to_string()));
-        toml_entry_table.insert("branch".to_string(), Value::String(get_commit_details(uri)?[1].to_string()));
-        toml_section_map.insert(module_name.to_string(), Value::Table(toml_entry_table));
-    } else if section_name == "repositories" {
-        toml_section_map.insert(uri.to_string(), Value::String(version.to_string()));
-    }
-
-    let new_toml_content = toml::to_string(&toml_value)?;
-    fs::write(VPM_TOML, new_toml_content)?;
-
-    Ok(())
-}
-
-fn update_lock(section_name: &str, root_module: &str, repo_uri: &str, commit_code: &str, dependecies: Option<&Vec<&str>>) -> Result<()> {
-    if !PathBuf::from(VPM_LOCK).exists() {
-        fs::OpenOptions::new().create_new(true).write(true).open(PathBuf::from(VPM_LOCK))?;
-    }
-    let mut lock_value: Value = fs::read_to_string(VPM_LOCK)?.parse()?;
-    let lock_table = lock_value.as_table_mut().unwrap();
-    let lock_section_map = lock_table.entry(section_name.to_string())
-        .or_insert_with(|| Value::Table(Map::new()))
-        .as_table_mut()
-        .unwrap();
-
-    if section_name == "modules" {
-        let mut values = dependecies.unwrap_or(&Vec::new()).iter().map(|x| x.to_string()).collect::<Vec<String>>();
-        values.insert(0, repo_uri.to_string());
-        lock_section_map.insert(root_module.to_string(), Value::Array(values.iter().map(|x| Value::String(x.to_string())).collect()));
-    } else if section_name == "repositories" {
-        lock_section_map.insert(repo_uri.to_string(), Value::String(commit_code.to_string()));
-    }
-
-    let new_lock_content = toml::to_string(&lock_value)?;
-    fs::write(VPM_LOCK, new_lock_content)?;
-
-    Ok(())
-}
-
-fn get_commit_details(url: &str) -> Result<Vec<String>> {
-=======
 fn name_from_url(url: &str) -> Result<String> {
     Ok(url.rsplit('/')
         .find(|segment| !segment.is_empty())
@@ -138,7 +50,6 @@
 }
 
 fn get_commit_details(url: &str) -> Result<(Option<String>, Option<String>)> {
->>>>>>> 5398070f
     let commit_code = Command::new("git")
         .args(["ls-remote", "--refs", url])
         .output()
@@ -156,23 +67,7 @@
     Ok((Some(commit_code), Some(branch)))
 }
 
-<<<<<<< HEAD
-pub fn install_module_from_url(module: &str, url: &str, sub: bool) -> Result<()> {
-    let package_name = url
-        .rsplit('/')
-        .find(|segment| !segment.is_empty())
-        .unwrap_or_default()
-        .to_string();
-
-    let mut visited_modules = HashSet::new();
-
-    install_repo_from_url(url, "/tmp/")?;
-
-    download_module(&format!("/tmp/{}", package_name), module, module, &package_name, url, &mut visited_modules, sub)?;
-
-    fn download_module(dir: &str, module: &str, top_module: &str, package_name: &str, uri: &str, visited_modules: &mut HashSet<String>, sub: bool) -> Result<()> {
-=======
-fn install_module_from_url(module: &str, url: &str, version: Option<&str>, toml_doc: &mut DocumentMut, lock_doc: &mut DocumentMut) -> Result<()> {
+fn install_module_from_url(module: &str, url: &str, sub: bool, version: Option<&str>, toml_doc: &mut DocumentMut, lock_doc: &mut DocumentMut) -> Result<()> {
     
     let package_name = name_from_url(url)?.to_string();
 
@@ -181,24 +76,27 @@
     install_repo_from_url(url, "/tmp/", toml_doc, lock_doc)?;
 
     download_module(&format!("/tmp/{}", package_name),
+                    module,
                     module,
                     &package_name,
                     url,
                     version,
                     &mut visited_modules,
+                    sub,
                     toml_doc,
                     lock_doc)?;
 
     fn download_module(dir: &str,
                        module: &str,
+                       top_module: &str,
                        package_name: &str,
                        uri: &str,
                        version: Option<&str>,
                        visited_modules: &mut HashSet<String>,
+                       sub: bool,
                        toml_doc: &mut DocumentMut,
                        lock_doc: &mut DocumentMut) -> Result<()> {
         
->>>>>>> 5398070f
         for entry in fs::read_dir(dir)? {
             let entry = entry?;
             let path = entry.path();
@@ -256,22 +154,7 @@
                     uri,
                     version,
                     visited_modules,
-<<<<<<< HEAD
                     sub,
-                )?;
-            }
-        }
-
-        fn find_module_instantiations(
-            root_node: Node,
-            package_name: &str,
-            top_module: &str,
-            contents: &str,
-            visited_modules: &mut HashSet<String>,
-            root_mod_name: &str,
-            uri: &str
-        ) -> Result<()> {
-=======
                     toml_doc,
                     lock_doc)?;
             }
@@ -279,6 +162,7 @@
 
         fn find_module_instantiations(root_node: tree_sitter::Node,
                                       package_name: &str,
+                                      top_module: &str,
                                       contents: &str,
                                       visited_modules: &mut HashSet<String>,
                                       root_mod_name: &str,
@@ -288,7 +172,6 @@
                                       toml_doc: &mut DocumentMut,
                                       lock_doc: &mut DocumentMut) -> Result<Vec<String>> {
 
->>>>>>> 5398070f
             let mut cursor = root_node.walk();
             let mut dependencies: Vec<String> = if depends.contains(&root_mod_name.to_string()) { vec![] } else { vec![root_mod_name.to_string()] };
             for child in root_node.children(&mut cursor) {
@@ -299,30 +182,14 @@
                             if !visited_modules.contains(&module_name) {
                                 dependencies.push(module.to_string());
                                 visited_modules.insert(module_name.clone());
-<<<<<<< HEAD
-                                download_module(
-                                    &format!("/tmp/{}", package_name),
-                                    &module_name,
-                                    top_module,
-                                    package_name,
-                                    uri,
-                                    visited_modules,
-                                    true,
-                                )?;
-                            }
-                        }
-                    }
-                }
-                else {
-                    find_module_instantiations(child, package_name, top_module, contents, visited_modules, root_mod_name, uri)?;
-                }
-=======
                                 download_module(&format!("/tmp/{}", package_name),
                                                 &module_name,
+                                                top_module,
                                                 package_name,
                                                 uri,
                                                 version,
                                                 visited_modules,
+                                                true,
                                                 toml_doc,
                                                 lock_doc)?;
                             }
@@ -331,6 +198,7 @@
                 }
                 dependencies.append(&mut find_module_instantiations(child,
                                                                     package_name,
+                                                                    top_module,
                                                                     contents,
                                                                     visited_modules,
                                                                     root_mod_name,
@@ -339,7 +207,6 @@
                                                                     dependencies.clone(),
                                                                     toml_doc,
                                                                     lock_doc)?);
->>>>>>> 5398070f
             }
             
             let (branch, commit) = if version != Some("") {get_commit_details(uri)?} else {(Some("".to_string()), Some("".to_string()))};
@@ -370,17 +237,8 @@
     Ok(())
 }
 
-<<<<<<< HEAD
-pub fn install_repo_from_url(url: &str, location: &str) -> Result<()> {
-    let repo_path = PathBuf::from(location).join(
-        url.rsplit('/')
-            .find(|segment| !segment.is_empty())
-            .unwrap_or_default(),
-    );
-=======
 fn install_repo_from_url(url: &str, location: &str, toml_doc: &mut DocumentMut, lock_doc: &mut DocumentMut) -> Result<()> {
     let repo_path = PathBuf::from(location).join(name_from_url(url)?,);
->>>>>>> 5398070f
 
     fn clone_repo(url: &str, repo_path: &str) -> Result<()> {
         Command::new("git")
@@ -444,51 +302,4 @@
     header_content.push_str(&format!("\n`endif // _{}H_\n", guard_name));
 
     Ok(header_content)
-<<<<<<< HEAD
-=======
-}
-
-async fn generate_docs(dir: &str, module: &str) -> Result<()> {
-    println!("Generating Documentation for for {}, will be written to {}/README.md", module, dir);
-
-    let mut file = fs::File::open(format!("{}/{}", dir, module))?;
-    let mut contents = String::new();
-    file.read_to_string(&mut contents)?;
-
-    let client = Client::from_env()?;
-    let model = ClaudeModel::Claude35Sonnet20240620;
-    let messages = vec![Message::user(
-        format!(
-            "Create a comprehensive Markdown documentation for the following Verilog module. Include an overview, module description, port list, parameters, and any important implementation details: {}",
-            contents
-        ),
-    )];
-    let max_tokens = MaxTokens::new(2048, model)?;
-    let system_prompt = SystemPrompt::new("You are an expert Verilog engineer tasked with creating clear and detailed documentation.");
-    let request_body = MessagesRequestBody {
-        model,
-        messages,
-        max_tokens,
-        system: Some(system_prompt),
-        ..Default::default()
-    };
-
-    let response = client.create_a_message(request_body).await?;
-    let response_content = response.content;
-
-    let parsed_response: serde_json::Value = serde_json::from_str(&response_content.to_string())?;
-    let generated_text = parsed_response[0]["text"].as_str().unwrap_or("");
-
-    let readme_path = PathBuf::from(dir).join("README.md");
-    let mut readme_file = fs::File::create(&readme_path)?;
-
-    writeln!(readme_file, "# {}", module)?;
-    writeln!(readme_file)?;
-
-    write!(readme_file, "{}", generated_text)?;
-
-    println!("Documentation for {} written to {}", module, readme_path.display());
-
-    Ok(())
->>>>>>> 5398070f
 }