--- conflicted
+++ resolved
@@ -4,16 +4,10 @@
 pub enum Cmd {
     Install(Install),
     Uninstall(Uninstall),
-<<<<<<< HEAD
     Docs(Docs),
-=======
-    // Init(Init),
-    // Docs(Docs),
     Dotf(Dotf),
->>>>>>> 736f42bd
 }
 
-/// Install a package
 #[derive(Debug, Parser)]
 #[clap(
     about,
@@ -24,8 +18,8 @@
     version
 )]
 pub struct Install {
-    #[arg(help = "Path to top module to install from OpenChips")]
-    pub top_module_path: Option<String>,
+    #[arg(help = "Name of package to install")]
+    pub package_name: Option<String>,
     #[arg(help = "URL of repository to install from")]
     pub url: Option<String>,
     #[arg(help="Version of package to install")]
@@ -45,27 +39,20 @@
     pub package_name: String,
 }
 
-// #[derive(Debug, Parser)]
-// #[clap(
-//     about,
-//     author,
-//     disable_help_subcommand = true,
-//     disable_version_flag = true,
-//     propagate_version = true,
-//     version
-// )]
-// pub struct Init {
-//     #[arg(help = "Name of project to initialize")]
-//     pub project_name: String,
-//     #[arg(help = "SemVer version of project")]
-//     pub version: Option<String>,
-//     #[arg(help = "Description of project")]
-//     pub description: Option<String>,
-//     #[arg(help = "Authors of project (comma + space separated)")]
-//     pub authors: Option<String>,
-//     #[arg(help = "License of project (<license>: <location>, comma + space separated)")]
-//     pub license: Option<String>,
-// }
+#[derive(Debug, Parser)]
+#[clap(
+    about,
+    author,
+    disable_help_subcommand = true,
+    propagate_version = true,
+    version
+)]
+pub struct Docs{
+    #[arg(help = "Name of module to generate documentation for")]
+    pub module: Option<String>,
+    #[arg(help = "Url of repository to generate documentation for")]
+    pub url: Option<String>,
+}
 
 #[derive(Debug, Parser)]
 #[clap(
@@ -75,31 +62,7 @@
     propagate_version = true,
     version
 )]
-<<<<<<< HEAD
-pub struct Docs{
-    #[arg(help = "Name of module to generate documentation for")]
-    pub module: Option<String>,
-    #[arg(help = "Url of repository to generate documentation for")]
-    pub url: Option<String>,
-}
-=======
 pub struct Dotf {
     #[arg(help = "Path to top module to generate filelist for")]
     pub path_to_top_module: String,
-}
-
-// #[derive(Debug, Parser)]
-// #[clap(
-//     about,
-//     author,
-//     disable_help_subcommand = true,
-//     propagate_version = true,
-//     version
-// )]
-// pub struct Docs {
-//     #[arg(help = "Name of package to fetch documentation for")]
-//     pub package_name: Option<String>,
-//     #[arg(help = "URL of repository to fetch documentation for")]
-//     pub url: Option<String>,
-// }
->>>>>>> 736f42bd
+}