--- conflicted
+++ resolved
@@ -1,11 +1,8 @@
 mod cmd;
 mod install;
 mod uninstall;
-<<<<<<< HEAD
+mod init;
 mod docs;
-=======
-mod init;
->>>>>>> 5398070f
 
 use anyhow::Result;
 
@@ -20,11 +17,8 @@
         match self {
             Cmd::Install(cmd) => cmd.execute(),
             Cmd::Uninstall(cmd) => cmd.execute(),
-<<<<<<< HEAD
+            Cmd::Init(cmd) => cmd.execute(),
             Cmd::Docs(cmd) => cmd.execute(),
-=======
-            Cmd::Init(cmd) => cmd.execute(),
->>>>>>> 5398070f
         }
     }
 }