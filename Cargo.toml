--- conflicted
+++ resolved
@@ -23,12 +23,9 @@
 toml = "0.8.19"
 cargo-lock = "9.0.0"
 fastrand = "2.1.1"
-<<<<<<< HEAD
 dialoguer = "0.11.0"
 fuzzy-matcher = "0.3.7"
-=======
 indicatif = "0.17.8"
->>>>>>> 79f18d1e
 
 [build-dependencies]
 cc="*"